# tests
flake8==3.3.0
pydocstyle==2.0.0
<<<<<<< HEAD
vulture
bandit
=======
flake8
vulture==0.14
bandit==1.4.0
>>>>>>> b646b0a0
mypy
pipdeptree==0.10.1

# coverage
codecov==2.0.9
coveralls==1.1
pytest-cov==2.5.1

# misc
pypandoc==1.4<|MERGE_RESOLUTION|>--- conflicted
+++ resolved
@@ -1,14 +1,8 @@
 # tests
 flake8==3.3.0
 pydocstyle==2.0.0
-<<<<<<< HEAD
-vulture
-bandit
-=======
-flake8
 vulture==0.14
 bandit==1.4.0
->>>>>>> b646b0a0
 mypy
 pipdeptree==0.10.1
 
