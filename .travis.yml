--- conflicted
+++ resolved
@@ -35,11 +35,8 @@
 
 script:
 - python setup.py test
-<<<<<<< HEAD
 - mypy --strict pybotics
-=======
 - pydocstyle -e -s -v pybotics
->>>>>>> 5fe1827d
 
 after_success:
 - coveralls
@@ -47,11 +44,6 @@
 - flake8 --show-source pybotics
 - vulture .
 - bandit -r pybotics
-<<<<<<< HEAD
-- cat README.rst
-=======
-- mypy pybotics
->>>>>>> 5fe1827d
 
 notifications:
   email: false
