dist: trusty
sudo: required

language: python

matrix:
  fast_finish: true
  include:
  - python: 2.7
  - python: 3.2
  - python: 3.3
  - python: 3.4
  - python: 3.5
  - python: 3.5-dev
  - python: 3.6
  - python: 3.6-dev
  - python: 3.7-dev
  - python: nightly
  allow_failures:
  - python: 2.7
  - python: 3.2
  - python: 3.3
  - python: 3.7-dev
  - python: nightly

before_install:
- sudo apt -qq -y update
- sudo apt install -qq -y python-numpy python-scipy

install:
- pip install -r ci-requirements.txt
- python update_version.py
- python convert_readme.py
- pip install .

script:
- python setup.py test
<<<<<<< HEAD
- vulture .
=======
- pydocstyle -e -s -v pybotics
>>>>>>> 5fe1827d

after_success:
- coveralls
- codecov
- flake8 --show-source pybotics
- bandit -r pybotics
- mypy pybotics

notifications:
  email: false

deploy:
  - provider: pypi
    skip_cleanup: true
    user: nnadeau
    password:
      secure: "xJKEKNbGAlBcC/d6Z+3pRTSLA1KMhtb8ayVbsuyDa0tbmoZij7n6e3xbFx7matI0eB38YXrdP0gVO60T7EruLPlkyJSWlJMF4citdv/v5wnxZjzXTfYHY+4ym9uA+jHpZEyBiQY6Nfoj3FhqMUxXxwG0OI44wrMHFa8wLTHkCNJxRTRh63JyiGddqfwtgrsqiNRS60gVvYf+xjg09YjY4039TuaFf/HMJkJuivpgQBl2IbPxKYiGphNvDwxz2V6h0TrJCR/yK+3mV+2yaBVqSTaNQfmHf+VvUij7YX7POmrmMVif4Oxd1cFQoevnpZOOC7r0Bpg5Ts/bWPQKYn4+bPPm4e0e6Z1dmknLVInVLBGV4NzcbWsTuDqBvxZNOz+R7q9BKI7SVetYb0ZP1ceD5xORk3uNU5ROmPrXYC3+XCnHW8tmuewjFyzy7R62a7bfXBaWUptG0SFNn65KEVJvNE9d17hPpMO49Wmp5dHfp/Yqklr2KI+PZOmET0uvODUqB6F1bIYAShkUDS8Pq3fTu7uX5/wqoQ8kUHTi8xtnzjSnhrYTpbiSroz2rVeuHYlBdXYOoTUwJGN+6w/srijHKyAdUpiQMR7h46L4VIFqoUoq4W0ZiPwfsM3fWsTCtIwMZSH7rQDHWSIOnrAlv93c3kxwmkhsl1pRxHVQ7AwogUg="
    on:
      tags: true
      branch: master
      distributions: sdist bdist_wheel
      repo: nnadeau/pybotics
      python: 3.6
  - provider: releases
    api_key:
      secure: T22m7+XHswKDx1NmONF0S+DeUW9OmSt08yzQlVZNg2d9Y3M/RNGnAhri2zh2GuqLKXCCegBMVMqXwOhrgXgOAUiqu58Lc/mEL8FJvb6Dd32Y8qZE17OhY/rta4DFJc6otJSFZB+EZva8Y3o61UBq67OD93W+7JOxhB/sSYJeajVRqRC85j6g4j3cX3KQWQH2teLGNLQ1fTaDf3pfxoF8yt5J78yv6FrVsHtU/Ya7wkqEyciSvoIoccH3T+2OFaqSblaSrZ8lVb38F6IZssQ83zAFg8HwMr6bSSYXa++I41kwiaCaFPBUQrPnoQeU6I4HO+SXNYnmpprXfJZhl17S7RhcB70DHfgR4RqrT4g2XgiMqwShSzfpgujC8SRDG8+HUbETcsEuHpDAWdo/uvLSppl4ba5BnbHFbTd/ggzrz2yWuihGD1J81d5um+Pgiu3N216tZKGozszqyp0ZxwZw9BxFq81SBRw7lToPhZltex29jdDR+9x/JEVcZ0hs32N2K12N2a3FeCPzlikUysJfTo9vbHH4E9aIijx0Xr6nqp6kSsCgNBFFf2QLjaavES5TYSctupD/5Uaz3VGkTjXrTL8y8XGwN7YAwnrpuiApGX61OY0UdSwnm/XI3yNjnQkObvYyx7/xuV2koLsA1vO+bUg66fQ6hul3ll9uTg1vWJE=
    on:
      tags: true
      branch: master
      repo: nnadeau/pybotics<|MERGE_RESOLUTION|>--- conflicted
+++ resolved
@@ -35,11 +35,8 @@
 
 script:
 - python setup.py test
-<<<<<<< HEAD
 - vulture .
-=======
 - pydocstyle -e -s -v pybotics
->>>>>>> 5fe1827d
 
 after_success:
 - coveralls
