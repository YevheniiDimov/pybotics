--- conflicted
+++ resolved
@@ -40,11 +40,8 @@
 
 script:
 - python setup.py test
-<<<<<<< HEAD
 - flake8 --show-source -v --count --statistics pybotics
-=======
 - vulture .
->>>>>>> c35d8318
 - bandit -r -v pybotics
 - pydocstyle -e -s -v pybotics
 - pipdeptree -w fail -p pybotics
@@ -52,11 +49,6 @@
 after_success:
 - coveralls
 - codecov
-<<<<<<< HEAD
-- vulture .
-=======
-- flake8 --show-source pybotics
->>>>>>> c35d8318
 - mypy pybotics
 
 notifications:
