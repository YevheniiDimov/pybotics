--- conflicted
+++ resolved
@@ -2,26 +2,18 @@
 import itertools
 import numpy as np
 import scipy.optimize
-from typing import Iterable, Tuple
+
 from pybotics import kinematics, geometry, robot_utilities
-from pybotics.tool import Tool
 
 
 class Robot:
-    def __init__(self,
-                 robot_model: np.ndarray,
-                 tool: Tool = Tool(),
-                 world_frame: np.ndarray = np.eye(4),
-                 joint_stiffness: Iterable[float] = None,
-                 joint_angle_limits: Iterable[Tuple[float]] = None,
-                 name: str = 'Pybot'):
-        self.robot_model = robot_model.reshape((-1, 4))
-        self.tool = tool
-        self.world_frame = world_frame
-        self.joint_stiffness = [0] * self.num_dof() if joint_stiffness is None else joint_stiffness
-        self.joint_angle_limits = [(-np.pi, np.pi)] \
-                                  * self.num_dof() if joint_angle_limits is None else joint_angle_limits
+    def __init__(self, robot_model, name='Pybot'):
+        self.robot_model = robot_model
+        self.tool = np.eye(4)
+        self.world_frame = np.eye(4)
+        self.joint_stiffness = [0] * self.num_dof()
         self.name = name
+        self.joint_angle_limits = [(-np.pi, np.pi)] * self.num_dof()
 
     def validate_joint_angles(self, joint_angles):
         is_success = True
@@ -56,7 +48,7 @@
             transform = np.dot(transform, self.calculate_link_transform(i, joint, torque))
 
         # add tool transform
-        transform = np.dot(transform, self.tool.tcp)
+        transform = np.dot(transform, self.tool)
 
         return transform
 
@@ -69,13 +61,13 @@
 
     def set_tool_xyz(self, xyz):
         for i, parameter in enumerate(xyz):
-            self.tool.tcp[i, -1] = parameter
+            self.tool[i, -1] = parameter
 
     def generate_optimization_vector(self, optimization_mask):
         parameters = itertools.chain(
             geometry.pose_2_xyzrpw(self.world_frame),
             self.robot_model.ravel(),
-            geometry.pose_2_xyzrpw(self.tool.tcp),
+            geometry.pose_2_xyzrpw(self.tool),
             self.joint_stiffness
         )
         parameters = list(itertools.compress(parameters, optimization_mask))
@@ -89,7 +81,7 @@
         parameters = list(itertools.chain(
             geometry.pose_2_xyzrpw(self.world_frame),
             self.robot_model.ravel(),
-            geometry.pose_2_xyzrpw(self.tool.tcp),
+            geometry.pose_2_xyzrpw(self.tool),
             self.joint_stiffness
         ))
 
@@ -105,7 +97,7 @@
         self.robot_model = np.array(parameters[:self.robot_model.size]).reshape((-1, 4))
         del parameters[:self.robot_model.size]
 
-        self.tool.tcp = geometry.xyzrpw_2_pose(parameters[:6])
+        self.tool = geometry.xyzrpw_2_pose(parameters[:6])
         del parameters[:6]
 
         self.joint_stiffness = parameters[:self.num_dof()]
@@ -196,53 +188,6 @@
 
         return result
 
-<<<<<<< HEAD
-    def jacobian_world(self, joint_angles=None):
-        # TODO: fully implement and validate
-        # set initial joints
-        if joint_angles is not None:
-            assert len(joint_angles) == self.num_dof()
-        else:
-            joint_angles = [0] * self.num_dof()
-
-        jacobian_flange = self.jacobian_flange(joint_angles)
-        pose = self.fk(joint_angles)
-        rotation = pose[0:3, 0:3]
-        jacobian_transform = np.zeros((6, 6))
-        jacobian_transform[:3, :3] = rotation
-        jacobian_transform[3:, 3:] = rotation
-        jacobian_world = np.dot(jacobian_transform, jacobian_flange)
-
-        return jacobian_world
-
-    def jacobian_flange(self, joint_angles=None):
-        # TODO: fully implement and validate
-        # set initial joints
-        if joint_angles is not None:
-            assert len(joint_angles) == self.num_dof()
-        else:
-            joint_angles = self.current_joints
-
-        # init Cartesian jacobian (6-dof in space)
-        jacobian_flange = np.zeros((6, self.num_dof()))
-        current_transform = copy(self.tool.tcp)
-
-        for i in reversed(range(self.num_dof())):
-            d = np.array([
-                -current_transform[0, 0] * current_transform[1, 3] + current_transform[1, 0] * current_transform[0, 3],
-                - current_transform[0, 1] * current_transform[1, 3] + current_transform[1, 1] * current_transform[0, 3],
-                - current_transform[0, 2] * current_transform[1, 3] + current_transform[1, 2] * current_transform[0, 3],
-            ])
-            delta = current_transform[2, 0:3]
-            jacobian_flange[:, i] = np.hstack((d, delta))
-            current_link = self.robot_model[i]
-            current_link_transform = kinematics.forward_transform(current_link, joint_angle=joint_angles[i])
-            current_transform = np.dot(current_link_transform, current_transform)
-
-        return jacobian_flange
-
-=======
->>>>>>> c2eba661
     def ik_fit_func(self, joint_angles, pose, reference_frame):
         joint_angles = geometry.wrap_2_pi(joint_angles)
         actual_pose = self.fk(joint_angles, reference_frame=reference_frame)
