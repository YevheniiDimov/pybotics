--- conflicted
+++ resolved
@@ -24,12 +24,9 @@
 build:
 	poetry build
 
-<<<<<<< HEAD
 paper:
 	cd paper && pandoc paper.md -o paper.pdf --bibliography=paper.bib
 
-.PHONY: static check-package check-typing lint check test check-format format paper
-=======
 docs:
 	poetry run sphinx-build -b html docs docs/_build
 
@@ -39,5 +36,4 @@
 docs-autobuild:
 	poetry run sphinx-autobuild docs docs/_build
 
-.PHONY: static check-package check-typing lint check test check-format format docs docs-autobuild docs-api
->>>>>>> c005d6d9
+.PHONY: static check-package check-typing lint check test check-format format docs docs-autobuild docs-api paper